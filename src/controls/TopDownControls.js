var Controls = require('./Controls'),
    Vector = require('../math/Vector'),
    inherit = require('../utils/inherit'),
    KEY = require('../input/Keyboard').KEY,
    BUTTON = require('../input/gamepad/GamepadButtons').BUTTON,
    AXIS = require('../input/gamepad/GamepadSticks').AXIS;

/**
 * @class TopDownControls
 * @extends Controls
 * @constructor
 * @param game {Game} The game instance this will operate within
 */
var TopDownControls = function(game, settings) {
    Controls.call(this, game, ['left', 'right', 'up', 'down']);

    //setup callbacks for left
    this.actionmap.left.callbacks[Controls.BIND_TYPE.KEYBOARD] = this.onKey.bind(this, 'left');
    this.actionmap.left.callbacks[Controls.BIND_TYPE.GPBUTTON] = this.onKey.bind(this, 'left');
    this.actionmap.left.callbacks[Controls.BIND_TYPE.GPAXIS] = this.onGpAxis.bind(this, 'left');

    //setup callbacks for right
    this.actionmap.right.callbacks[Controls.BIND_TYPE.KEYBOARD] = this.onKey.bind(this, 'right');
    this.actionmap.right.callbacks[Controls.BIND_TYPE.GPBUTTON] = this.onKey.bind(this, 'right');
    this.actionmap.right.callbacks[Controls.BIND_TYPE.GPAXIS] = this.onGpAxis.bind(this, 'right');

    //setup callbacks for up
    this.actionmap.up.callbacks[Controls.BIND_TYPE.KEYBOARD] = this.onKey.bind(this, 'up');
    this.actionmap.up.callbacks[Controls.BIND_TYPE.GPBUTTON] = this.onKey.bind(this, 'up');
    this.actionmap.up.callbacks[Controls.BIND_TYPE.GPAXIS] = this.onGpAxis.bind(this, 'up');

    //setup callbacks for down
    this.actionmap.down.callbacks[Controls.BIND_TYPE.KEYBOARD] = this.onKey.bind(this, 'down');
    this.actionmap.down.callbacks[Controls.BIND_TYPE.GPBUTTON] = this.onKey.bind(this, 'down');
    this.actionmap.down.callbacks[Controls.BIND_TYPE.GPAXIS] = this.onGpAxis.bind(this, 'down');

    //setup binds
    for(var i = 0; i < this.actions.length; ++i) {
        var act = this.actions[i];

        this.setKeys(act,       settings && settings.keys       ? settings.keys[act]    : TopDownControls.DEFAULT_KEYS[act]);
        this.setGpButtons(act,  settings && settings.buttons    ? settings.buttons[act] : TopDownControls.DEFAULT_BUTTONS[act]);
        this.setGpAxis(act,     settings && settings.axes       ? settings.axes[act]    : TopDownControls.DEFAULT_AXES[act]);
    }

    this.move = {
        left: false,
        right: false,
        up: false,
        down: false,
        lastHorzGpValue: 0,
        lastVertGpValue: 0,
        vec: new Vector(),
<<<<<<< HEAD
        lastVec: new Vector(),
=======
        maxVec: new Vector(1, 1),
        minVec: new Vector(-1, -1),
>>>>>>> a0cbc487
        dir: {
            left: ['x', -1],
            right: ['x', 1],
            up: ['y', -1],
            down: ['y', 1]
        },
        speed: 100
    };
};

inherit(TopDownControls, Controls, {
    control: function(spr) {
        Controls.prototype.control.call(this, spr);

        spr._phys.system.addControlBody(spr);
        spr._moveVector = new Vector();
    },
    onKey: function(action, evt) {
        if(evt.originalEvent)
            evt.originalEvent.preventDefault();

        // .down is keypressed down
        if(evt.down) {
            if(this.move[action]) return; //skip repeats (holding a key down)

            this.move[action] = true;
            this.move.vec[this.move.dir[action][0]] += this.move.dir[action][1];
        } else {
            this.move[action] = false;
            this.move.vec[this.move.dir[action][0]] -= this.move.dir[action][1];
        }

        this._checkMovement();
    },
    onGpAxis: function(action, evt) {
        if(evt.code === AXIS.LEFT_ANALOGUE_HOR) {
            if(evt.value === 0) {
                if(!this.move.lastHorzGpValue)
                    return;

                this.move.left = false;
                this.move.right = false;
                this.move.vec.x = 0;
            } else if(evt.value > 0) {
                if(this.move.right)
                    return;

                this.move.right = true;
                this.move.vec.x = this.move.dir.right[1];
            } else {
                if(this.move.left)
                    return;

                this.move.left = true;
                this.move.vec.x = this.move.dir.left[1];
            }
            this.move.lastHorzGpValue = evt.value;
        }
        else if(evt.code === AXIS.LEFT_ANALOGUE_VERT) {
            if(evt.value === 0) {
                if(!this.move.lastVertGpValue)
                    return;

                this.move.down = false;
                this.move.up = false;
                this.move.vec.y = 0;
            } else if(evt.value > 0) {
                if(this.move.down)
                    return;

                this.move.down = true;
                this.move.vec.y = this.move.dir.down[1];
            } else {
                if(this.move.up)
                    return;

                this.move.up = true;
                this.move.vec.y = this.move.dir.up[1];
            }
            this.move.lastVertGpValue = evt.value;
        }

        if(!this.move.vec.equals(this.move.lastVec)) {
            this.move.lastVec.copy(this.move.vec);
            this._checkMovement();
        }
    },
    _checkMovement: function() {
        var spr, speed;

        this.move.vec.clamp(this.move.minVec, this.move.maxVec);

        for(var i = 0; i < this.sprites.length; ++i) {
            spr = this.sprites[i];
            speed = spr.moveSpeed || this.move.speed;

            spr._moveVector.x = this.move.vec.x * speed;
            spr._moveVector.y = this.move.vec.y * speed;

            if(spr.locked) return;

            if(spr._setMoveAnimation) spr._setMoveAnimation();

            spr.setVelocity(spr._moveVector);
        }
    }
});

TopDownControls.DEFAULT_KEYS = {
    left:   [KEY.A, KEY.LEFT],
    right:  [KEY.D, KEY.RIGHT],
    up:     [KEY.W, KEY.UP],
    down:   [KEY.S, KEY.DOWN]
};

TopDownControls.DEFAULT_BUTTONS = {
    left:   [BUTTON.PAD_LEFT],
    right:  [BUTTON.PAD_RIGHT],
    up:     [BUTTON.PAD_UP],
    down:   [BUTTON.PAD_DOWN]
};

TopDownControls.DEFAULT_AXES = {
    left:   [AXIS.LEFT_ANALOGUE_HOR, AXIS.RIGHT_ANALOGUE_HOR],
    right:  [AXIS.LEFT_ANALOGUE_HOR, AXIS.RIGHT_ANALOGUE_HOR],
    up:     [AXIS.LEFT_ANALOGUE_VERT, AXIS.RIGHT_ANALOGUE_VERT],
    down:   [AXIS.LEFT_ANALOGUE_VERT, AXIS.RIGHT_ANALOGUE_VERT]
};

module.exports = TopDownControls;<|MERGE_RESOLUTION|>--- conflicted
+++ resolved
@@ -51,12 +51,9 @@
         lastHorzGpValue: 0,
         lastVertGpValue: 0,
         vec: new Vector(),
-<<<<<<< HEAD
         lastVec: new Vector(),
-=======
         maxVec: new Vector(1, 1),
         minVec: new Vector(-1, -1),
->>>>>>> a0cbc487
         dir: {
             left: ['x', -1],
             right: ['x', 1],
